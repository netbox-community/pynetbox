name: Py3 Test

on:
  pull_request: {}
  push:
    branches:
      - master

jobs:
  build:

    runs-on: ubuntu-latest
    strategy:
      matrix:
        python: [3.6, 3.8]

    steps:
      - uses: actions/checkout@v2

      - name: Setup Python
        uses: actions/setup-python@v2
        with:
          python-version: ${{ matrix.python }}

      - name: Install pynetbox and testing packages.
<<<<<<< HEAD
        run: pip install . black==20.8b1 pytest
=======
        run: pip install . black==19.10b0 pytest pytest-docker faker
>>>>>>> ee98b8e3

      - name: Run Linter
        run: black --diff --check pynetbox tests
          
      - name: Run Tests
        run: pytest
<|MERGE_RESOLUTION|>--- conflicted
+++ resolved
@@ -23,11 +23,7 @@
           python-version: ${{ matrix.python }}
 
       - name: Install pynetbox and testing packages.
-<<<<<<< HEAD
-        run: pip install . black==20.8b1 pytest
-=======
-        run: pip install . black==19.10b0 pytest pytest-docker faker
->>>>>>> ee98b8e3
+        run: pip install . black==20.8b1 pytest pytest-docker faker
 
       - name: Run Linter
         run: black --diff --check pynetbox tests
