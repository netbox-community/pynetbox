--- conflicted
+++ resolved
@@ -3,11 +3,7 @@
 import pytest
 from packaging import version
 
-<<<<<<< HEAD
-DEFAULT_NETBOX_VERSIONS = "4.0"
-=======
 DEFAULT_NETBOX_VERSIONS = "4.2"
->>>>>>> dbb2e6b4
 
 
 def pytest_addoption(parser):
