--- conflicted
+++ resolved
@@ -15,10 +15,7 @@
 """
 import concurrent.futures as cf
 import json
-<<<<<<< HEAD
-from six.moves.urllib.parse import urlencode, urlsplit, urlunsplit
-=======
->>>>>>> 53eaca68
+from urllib.parse import urlsplit, urlunsplit
 
 
 def calc_pages(limit, count):
