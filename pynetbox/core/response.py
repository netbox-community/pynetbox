"""
(c) 2017 DigitalOcean

Licensed under the Apache License, Version 2.0 (the "License");
you may not use this file except in compliance with the License.
You may obtain a copy of the License at

  http://www.apache.org/licenses/LICENSE-2.0

Unless required by applicable law or agreed to in writing, software
distributed under the License is distributed on an "AS IS" BASIS,
WITHOUT WARRANTIES OR CONDITIONS OF ANY KIND, either express or implied.
See the License for the specific language governing permissions and
limitations under the License.
"""
<<<<<<< HEAD
import re

=======
import pynetbox.core.app
from six.moves.urllib.parse import urlsplit
>>>>>>> 9ec1f250
from pynetbox.core.query import Request
from pynetbox.core.util import Hashabledict


# List of fields that are lists but should be treated as sets.
LIST_AS_SET = ("tags", "tagged_vlans")


def get_return(lookup, return_fields=None):
    """Returns simple representations for items passed to lookup.

    Used to return a "simple" representation of objects and collections
    sent to it via lookup. Otherwise, we look to see if
    lookup is a "choices" field (dict with only 'id' and 'value')
    or a nested_return. Finally, we check if it's a Record, if
    so simply return a string. Order is important due to nested_return
    being self-referential.

    :arg list,optional return_fields: A list of fields to reference when
        calling values on lookup.
    """

    for i in return_fields or ["id", "value", "nested_return"]:
        if isinstance(lookup, dict) and lookup.get(i):
            return lookup[i]
        else:
            if hasattr(lookup, i):
                # check if this is a "choices" field record
                # from a NetBox 2.7 server.
                if sorted(dict(lookup)) == sorted(["id", "value", "label"]):
                    return getattr(lookup, "value")
                return getattr(lookup, i)

    if isinstance(lookup, Record):
        return str(lookup)
    else:
        return lookup


def flatten_custom(custom_dict):
    return {
        k: v if not isinstance(v, dict) else v["value"]
        for k, v in custom_dict.items()
    }


class JsonField(object):
    """Explicit field type for values that are not to be converted
    to a Record object"""
    _json_field = True


class Record(object):
    """Create python objects from netbox API responses.

    Creates an object from a NetBox response passed as `values`.
    Nested dicts that represent other endpoints are also turned
    into Record objects. All fields are then assigned to the
    object's attributes. If a missing attr is requested
    (e.g. requesting a field that's only present on a full response on
    a Record made from a nested response) the pynetbox will make a
    request for the full object and return the requsted value.

    :examples:

    Default representation of the object is usually its name

    >>> x = nb.dcim.devices.get(1)
    >>> x
    test1-switch1
    >>>

    Querying a string field.

    >>> x = nb.dcim.devices.get(1)
    >>> x.serial
    'ABC123'
    >>>

    Querying a field on a nested object.

    >>> x = nb.dcim.devices.get(1)
    >>> x.device_type.model
    'QFX5100-24Q'
    >>>

    Casting the object as a dictionary.

    >>> from pprint import pprint
    >>> pprint(dict(x))
    {'asset_tag': None,
     'cluster': None,
     'comments': '',
     'config_context': {},
     'created': '2018-04-01',
     'custom_fields': {},
     'device_role': {'id': 1,
                     'name': 'Test Switch',
                     'slug': 'test-switch',
                     'url': 'http://localhost:8000/api/dcim/device-roles/1/'},
     'device_type': {...},
     'display_name': 'test1-switch1',
     'face': {'label': 'Rear', 'value': 1},
     'id': 1,
     'name': 'test1-switch1',
     'parent_device': None,
     'platform': {...},
     'position': 1,
     'primary_ip': {'address': '192.0.2.1/24',
                    'family': 4,
                    'id': 1,
                    'url': 'http://localhost:8000/api/ipam/ip-addresses/1/'},
     'primary_ip4': {...},
     'primary_ip6': None,
     'rack': {'display_name': 'Test Rack',
              'id': 1,
              'name': 'Test Rack',
              'url': 'http://localhost:8000/api/dcim/racks/1/'},
     'serial': 'ABC123',
     'site': {'id': 1,
              'name': 'TEST',
              'slug': 'TEST',
              'url': 'http://localhost:8000/api/dcim/sites/1/'},
     'status': {'label': 'Active', 'value': 1},
     'tags': [],
     'tenant': None,
     'vc_position': None,
     'vc_priority': None,
     'virtual_chassis': None}
     >>>

     Iterating over a Record object.

    >>> for i in x:
    ...  print(i)
    ...
    ('id', 1)
    ('name', 'test1-switch1')
    ('display_name', 'test1-switch1')
    >>>

    """

    url = None

    def __init__(self, values, api, endpoint):
        self.has_details = False
        self._full_cache = []
        self._init_cache = []
        self.api = api
        self.endpoint = endpoint
        self.default_ret = Record

        if values:
            if 'url' in values and self.api:
                # Recreate `endpoint` from url when present
                url_re = re.compile(
                    r"^(?=\w)"
                    rf"{self.api.base_url}/"
                    r"(?P<app>\w*)/"
                    r"(?P<endpoint>\w*)/"
                    r"(?P<key>\w*)/"
                    r"(\?(.*=.*&?)+)?"
                    r"(?!\w)$"
                )
                url_match = url_re.match(values['url'])
                if url_match:
                    app = getattr(self.api, url_match.group('app'))
                    name = url_match.group('endpoint')
                    self.endpoint = self.endpoint.__class__(
                        api=self.api,
                        app=app,
                        name=name
                    )
            self._parse_values(values)

    def __getattr__(self, k):
        """Default behavior for missing attrs.

        We'll call `full_details()` if we're asked for an attribute
        we don't have.

        In order to prevent non-explicit behavior,`k='keys'` is
        excluded because casting to dict() calls this attr.
        """
        if self.url:
            if self.has_details is False and k != "keys":
                if self.full_details():
                    ret = getattr(self, k, None)
                    if ret or hasattr(self, k):
                        return ret

        raise AttributeError('object has no attribute "{}"'.format(k))

    def __iter__(self):
        for i in dict(self._init_cache):
            cur_attr = getattr(self, i)
            if isinstance(cur_attr, Record):
                yield i, dict(cur_attr)
            elif isinstance(cur_attr, list) and all(
                isinstance(i, Record) for i in cur_attr
            ):
                yield i, [dict(x) for x in cur_attr]
            else:
                yield i, cur_attr

    def __getitem__(self, item):
        return item

    def __str__(self):
        return (
            getattr(self, "name", None) or getattr(self, "label", None) or ""
        )

    def __repr__(self):
        return str(self)

    def __getstate__(self):
        return self.__dict__

    def __setstate__(self, d):
        self.__dict__.update(d)

    def __key__(self):
        if hasattr(self, "id"):
            return (self.endpoint.name, self.id)
        else:
            return (self.endpoint.name)

    def __hash__(self):
        return hash(self.__key__())

    def __eq__(self, other):
        if isinstance(other, Record):
            return self.__key__() == other.__key__()
        return NotImplemented

    def _add_cache(self, item):
        key, value = item
        self._init_cache.append((key, get_return(value)))

    def _parse_values(self, values):
        """ Parses values init arg.

        Parses values dict at init and sets object attributes with the
        values within.
        """

        def list_parser(list_item):
            if isinstance(list_item, dict):
                return self.default_ret(list_item, self.api, self.endpoint)
            return list_item

        for k, v in values.items():
            if isinstance(v, dict):
                lookup = getattr(self.__class__, k, None)
                if k == "custom_fields" or hasattr(lookup, "_json_field"):
                    self._add_cache((k, v.copy()))
                    setattr(self, k, v)
                    continue
                if lookup:
                    v = lookup(v, self.api, self.endpoint)
                else:
                    v = self.default_ret(v, self.api, self.endpoint)
                self._add_cache((k, v))

            elif isinstance(v, list):
                v = [list_parser(i) for i in v]
                to_cache = list(v)
                self._add_cache((k, to_cache))

            else:
                self._add_cache((k, v))
            setattr(self, k, v)

    def _endpoint_from_url(self):
        app, name = urlsplit(self.url).path.split("/")[2:4]
        return getattr(pynetbox.core.app.App(self.api, app), name)

    def _compare(self):
        """Compares current attributes to values at instantiation.

        In order to be idempotent we run this method in `save()`.

        Returns:
            Boolean value, True indicates current instance has the same
            attributes as the ones passed to `values`.
        """

        if self.serialize(init=True) == self.serialize():
            return True
        return False

    def full_details(self):
        """Queries the hyperlinked endpoint if 'url' is defined.

        This method will populate the attributes from the detail
        endpoint when it's called. Sets the class-level `has_details`
        attribute when it's called to prevent being called more
        than once.

        :returns: True
        """
        if self.url:
            req = Request(
                base=self.url,
                token=self.api.token,
                session_key=self.api.session_key,
                ssl_verify=self.api.ssl_verify,
                http_session=self.api.http_session,
            )
            self._parse_values(req.get())
            self.has_details = True
            return True
        return False

    def serialize(self, nested=False, init=False):
        """Serializes an object

        Pulls all the attributes in an object and creates a dict that
        can be turned into the json that netbox is expecting.

        If an attribute's value is a ``Record`` type it's replaced with
        the ``id`` field of that object.

        .. note::

            Using this to get a dictionary representation of the record
            is discouraged. It's probably better to cast to dict()
            instead. See Record docstring for example.

        :returns: dict.
        """
        if nested:
            return get_return(self)

        if init:
            init_vals = dict(self._init_cache)

        ret = {}
        for i in dict(self):
            current_val = getattr(self, i) if not init else init_vals.get(i)
            if i == "custom_fields":
                ret[i] = flatten_custom(current_val)
            else:
                if isinstance(current_val, Record):
                    current_val = getattr(current_val, "serialize")(
                        nested=True
                    )

                if isinstance(current_val, list):
                    current_val = [
                        v.id if isinstance(v, Record) else v
                        for v in current_val
                    ]
                    if i in LIST_AS_SET:
                        current_val = list(set(current_val))
                ret[i] = current_val
        return ret

    def _diff(self):
        def fmt_dict(k, v):
            if isinstance(v, dict):
                return k, Hashabledict(v)
            if isinstance(v, list):
                return k, ",".join(map(str, v))
            return k, v

        current = Hashabledict(
            {fmt_dict(k, v) for k, v in self.serialize().items()}
        )
        init = Hashabledict(
            {fmt_dict(k, v) for k, v in self.serialize(init=True).items()}
        )
        return set([i[0] for i in set(current.items()) ^ set(init.items())])

    def save(self):
        """Saves changes to an existing object.

        Takes a diff between the objects current state and its state at init
        and sends them as a dictionary to Request.patch().

        :returns: True if PATCH request was successful.
        :example:

        >>> x = nb.dcim.devices.get(name='test1-a3-tor1b')
        >>> x.serial
        u''
        >>> x.serial = '1234'
        >>> x.save()
        True
        >>>
        """
        if self.id:
            diff = self._diff()
            if diff:
                serialized = self.serialize()
                req = Request(
                    key=self.id if not self.url else None,
                    base=self.url or self.endpoint.url,
                    token=self.api.token,
                    session_key=self.api.session_key,
                    ssl_verify=self.api.ssl_verify,
                    http_session=self.api.http_session,
                )
                if req.patch({i: serialized[i] for i in diff}):
                    return True

        return False

    def update(self, data):
        """Update an object with a dictionary.

        Accepts a dict and uses it to update the record and call save().
        For nested and choice fields you'd pass an int the same as
        if you were modifying the attribute and calling save().

        :arg dict data: Dictionary containing the k/v to update the
            record object with.
        :returns: True if PATCH request was successful.
        :example:

        >>> x = nb.dcim.devices.get(1)
        >>> x.update({
        ...   "name": "test-switch2",
        ...   "serial": "ABC321",
        ... })
        True

        """

        for k, v in data.items():
            setattr(self, k, v)
        return self.save()

    def delete(self):
        """Deletes an existing object.

        :returns: True if DELETE operation was successful.
        :example:

        >>> x = nb.dcim.devices.get(name='test1-a3-tor1b')
        >>> x.delete()
        True
        >>>
        """
        req = Request(
            key=self.id if not self.url else None,
            base=self.url or self.endpoint.url,
            token=self.api.token,
            session_key=self.api.session_key,
            ssl_verify=self.api.ssl_verify,
            http_session=self.api.http_session,
        )
        return True if req.delete() else False<|MERGE_RESOLUTION|>--- conflicted
+++ resolved
@@ -13,13 +13,10 @@
 See the License for the specific language governing permissions and
 limitations under the License.
 """
-<<<<<<< HEAD
 import re
 
-=======
 import pynetbox.core.app
 from six.moves.urllib.parse import urlsplit
->>>>>>> 9ec1f250
 from pynetbox.core.query import Request
 from pynetbox.core.util import Hashabledict
 
