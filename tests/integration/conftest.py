import atexit
import os
import subprocess as subp
import time
from http.client import RemoteDisconnected

import pytest
import requests
import yaml

import pynetbox

DOCKER_PROJECT_PREFIX = "pytest_pynetbox"


def get_netbox_docker_version_tag(netbox_version):
    """Get the repo tag to build netbox-docker in from the requested netbox version.

    Args:
        netbox_version (version.Version): The version of netbox we want to build

    Returns:
        str: The release tag for the netbox-docker repo that should be able to build
            the requested version of netbox.

    """
    major, minor = netbox_version.major, netbox_version.minor

<<<<<<< HEAD
    if (major, minor) == (3, 6):
        tag = "2.7.0"
    elif (major, minor) == (3, 7):
        tag = "2.8.0"
    elif (major, minor) == (4, 0):
        tag = "2.9.1"
=======
    if (major, minor) == (4, 0):
        tag = "2.9.1"
    elif (major, minor) == (4, 1):
        tag = "3.0.2"
    elif (major, minor) == (4, 2):
        tag = "3.2.0"
>>>>>>> dbb2e6b4
    else:
        raise NotImplementedError(
            "Version %s is not currently supported" % netbox_version
        )

    return tag


@pytest.fixture(scope="session")
def git_toplevel():
    """Get the top level of the current git repo.

    Returns:
        str: The path of the top level directory of the current git repo.

    """
    try:
        subp.check_call(["which", "git"])
    except subp.CalledProcessError:
        pytest.skip(reason="git executable was not found on the host")
    return (
        subp.check_output(["git", "rev-parse", "--show-toplevel"])
        .decode("utf-8")
        .splitlines()[0]
    )


@pytest.fixture(scope="session")
def netbox_docker_repo_dirpaths(pytestconfig, git_toplevel):
    """Get the path to the netbox-docker repos we will use.

    Returns:
        dict: A map of the repo dir paths to the versions of netbox that should be run
            from that repo as:
                {
                    <path to repo dir as str>: [
                        <netbox version>,
                        ...,
                    ]
                }
    """
    try:
        subp.check_call(["which", "docker"])
    except subp.CalledProcessError:
        pytest.skip(reason="docker executable was not found on the host")
    netbox_versions_by_repo_dirpaths = {}
    for netbox_version in pytestconfig.option.netbox_versions:
        repo_version_tag = get_netbox_docker_version_tag(netbox_version=netbox_version)
        print("top: ", git_toplevel)
        repo_fpath = os.path.join(
            git_toplevel, ".netbox-docker-%s" % str(repo_version_tag)
        )
        if os.path.isdir(repo_fpath):
            subp.check_call(
                ["git", "fetch"], cwd=repo_fpath, stdout=subp.PIPE, stderr=subp.PIPE
            )
            subp.check_call(
                ["git", "reset", "--hard"],
                cwd=repo_fpath,
                stdout=subp.PIPE,
                stderr=subp.PIPE,
            )
            subp.check_call(
                ["git", "pull", "origin", "release"],
                cwd=repo_fpath,
                stdout=subp.PIPE,
                stderr=subp.PIPE,
            )
        else:
            subp.check_call(
                [
                    "git",
                    "clone",
                    "https://github.com/netbox-community/netbox-docker",
                    repo_fpath,
                ],
                cwd=git_toplevel,
                stdout=subp.PIPE,
                stderr=subp.PIPE,
            )

        subp.check_call(
            ["git", "checkout", repo_version_tag],
            cwd=repo_fpath,
            stdout=subp.PIPE,
            stderr=subp.PIPE,
        )

        try:
            netbox_versions_by_repo_dirpaths[repo_fpath].append(netbox_version)
        except KeyError:
            netbox_versions_by_repo_dirpaths[repo_fpath] = [netbox_version]

    return netbox_versions_by_repo_dirpaths


@pytest.fixture(scope="session")
def docker_compose_project_name(pytestconfig):
    """Get the project name to use for docker containers.

    This will return a consistently generated project name so we can kill stale
    containers after the test run is finished.
    """
    return "%s_%s" % (DOCKER_PROJECT_PREFIX, int(time.time()))


def clean_netbox_docker_tmpfiles():
    """Clean up any temporary files created in the netbox-docker repo."""
    dirpath, dirnames, filenames = next(os.walk("./"))
    for filename in filenames:
        if filename.startswith("docker-compose-v"):
            os.remove(filename)


def clean_docker_objects():
    """Clean up any docker objects created via these tests."""
    # clean up any containers
    for line in subp.check_output(["docker", "ps", "-a"]).decode("utf-8").splitlines():
        words = line.split()
        if not words:
            continue

        if words[-1].startswith(DOCKER_PROJECT_PREFIX):
            subp.check_call(
                ["docker", "rm", "-f", words[0]], stdout=subp.PIPE, stderr=subp.PIPE
            )

    # clean up any volumes
    for line in (
        subp.check_output(["docker", "volume", "list"]).decode("utf-8").splitlines()
    ):
        words = line.split()
        if not words:
            continue

        if words[-1].startswith(DOCKER_PROJECT_PREFIX):
            subp.check_call(
                ["docker", "volume", "rm", "-f", words[-1]],
                stdout=subp.PIPE,
                stderr=subp.PIPE,
            )

    # clean up any networks
    for line in (
        subp.check_output(["docker", "network", "list"]).decode("utf-8").splitlines()
    ):
        words = line.split()
        if not words:
            continue

        if words[1].startswith(DOCKER_PROJECT_PREFIX):
            subp.check_call(
                ["docker", "network", "rm", words[1]],
                stdout=subp.PIPE,
                stderr=subp.PIPE,
            )


# TODO: this function could be split up
@pytest.fixture(scope="session")
def docker_compose_file(pytestconfig, netbox_docker_repo_dirpaths):
    """Return paths to the compose files needed to create test containers.

    We can create container sets for multiple versions of netbox here by returning a
    list of paths to multiple compose files.
    """
    clean_netbox_docker_tmpfiles()
    clean_docker_objects()

    compose_files = []

    for (
        netbox_docker_repo_dirpath,
        netbox_versions,
    ) in netbox_docker_repo_dirpaths.items():
        compose_source_fpath = os.path.join(
            netbox_docker_repo_dirpath, "docker-compose.yml"
        )

        for netbox_version in netbox_versions:
            # check for updates to the local netbox images
            subp.check_call(
                ["docker", "pull", "netboxcommunity/netbox:v%s" % (netbox_version)],
                stdout=subp.PIPE,
                stderr=subp.PIPE,
            )

            docker_netbox_version = str(netbox_version).replace(".", "_")
            # load the compose file yaml
            compose_data = yaml.safe_load(open(compose_source_fpath, "r").read())

            # add the custom network for this version
            docker_network_name = "%s_v%s" % (
                DOCKER_PROJECT_PREFIX,
                docker_netbox_version,
            )
            compose_data["networks"] = {docker_network_name: {}}
            # https://docs.docker.com/compose/compose-file/compose-file-v3/#network-configuration-reference
            if "version" not in compose_data or compose_data["version"] >= "3.5":
                compose_data["networks"][docker_network_name][
                    "name"
                ] = docker_network_name

            # prepend the netbox version to each of the service names and anything else
            # needed to make the continers unique to the netbox version
            new_services = {}
            for service_name in compose_data["services"].keys():
                new_service_name = "netbox_v%s_%s" % (
                    docker_netbox_version,
                    service_name,
                )
                new_services[new_service_name] = compose_data["services"][service_name]

                if service_name in ["netbox", "netbox-worker"]:
                    # set the netbox image version
                    new_services[new_service_name]["image"] = (
                        "netboxcommunity/netbox:v%s" % netbox_version
                    )

                    new_services[new_service_name]["environment"] = {
                        "SKIP_SUPERUSER": "false",
                        "SUPERUSER_API_TOKEN": "0123456789abcdef0123456789abcdef01234567",
                        "SUPERUSER_EMAIL": "admin@example.com",
                        "SUPERUSER_NAME": "admin",
                        "SUPERUSER_PASSWORD": "admin",
                    }

                if service_name == "netbox":
                    # ensure the netbox container listens on a random port
                    new_services[new_service_name]["ports"] = ["8080"]

                # set the network and an alias to the proper short name of the container
                # within that network
                new_services[new_service_name]["networks"] = {
                    docker_network_name: {"aliases": [service_name]}
                }

                # fix the naming of any dependencies
                if "depends_on" in new_services[new_service_name]:
                    new_service_dependencies = []
                    for dependent_service_name in new_services[new_service_name][
                        "depends_on"
                    ]:
                        new_service_dependencies.append(
                            "netbox_v%s_%s"
                            % (
                                docker_netbox_version,
                                dependent_service_name,
                            )
                        )
                    new_services[new_service_name][
                        "depends_on"
                    ] = new_service_dependencies

                # make any internal named volumes unique to the netbox version
                if "volumes" in new_services[new_service_name]:
                    new_volumes = []
                    for volume_config in new_services[new_service_name]["volumes"]:
                        source = volume_config.split(":")[0]
                        if "/" in source:
                            if volume_config.startswith("./"):
                                # Set the full path to the volume source. Without this
                                # some of the containers would be spun up from the
                                # wrong source directories.
                                volume_source, volume_dest = volume_config.split(
                                    ":", maxsplit=1
                                )
                                volume_source = os.path.join(
                                    netbox_docker_repo_dirpath, volume_source[2::]
                                )
                                new_volumes.append(
                                    ":".join([volume_source, volume_dest])
                                )
                            else:
                                new_volumes.append(volume_config)
                        else:
                            new_volumes.append(
                                "%s_v%s_%s"
                                % (
                                    DOCKER_PROJECT_PREFIX,
                                    docker_netbox_version,
                                    volume_config,
                                )
                            )
                    new_services[new_service_name]["volumes"] = new_volumes

            # replace the services config with the renamed versions
            compose_data["services"] = new_services

            # prepend local volume names
            new_volumes = {}
            for volume_name, volume_config in compose_data["volumes"].items():
                new_volumes[
                    "%s_v%s_%s"
                    % (
                        DOCKER_PROJECT_PREFIX,
                        docker_netbox_version,
                        volume_name,
                    )
                ] = volume_config
            compose_data["volumes"] = new_volumes

            compose_output_fpath = os.path.join(
                netbox_docker_repo_dirpath,
                "docker-compose-v%s.yml" % netbox_version,
            )
            with open(compose_output_fpath, "w") as fdesc:
                fdesc.write(yaml.dump(compose_data))

            compose_files.append(compose_output_fpath)

    # set post=run cleanup hooks if requested
    if pytestconfig.option.cleanup:
        atexit.register(clean_docker_objects)
        atexit.register(clean_netbox_docker_tmpfiles)

    return compose_files


def netbox_is_responsive(url):
    """Check if the HTTP service is up and responsive."""
    try:
        response = requests.get(url)
        if response.status_code == 200:
            return True
    except (
        ConnectionError,
        ConnectionResetError,
        requests.exceptions.ConnectionError,
        RemoteDisconnected,
    ):
        return False


def id_netbox_service(fixture_value):
    """Create and ID representation for a netbox service fixture param.

    Returns:
        str: Identifiable representation of the service, as best we can

    """
    return "netbox v%s" % fixture_value


@pytest.fixture(scope="session")
def docker_netbox_service(
    pytestconfig,
    docker_ip,
    docker_services,
    request,
):
    """Get the netbox service to test against.

    This function waits until the netbox container is fully up and running then does an
    initial data population with a few object types to be used in testing. Then the
    service is returned as a fixture to be called from tests.
    """
    netbox_integration_version = request.param

    netbox_service_name = "netbox_v%s_netbox" % str(netbox_integration_version).replace(
        ".", "_"
    )

    netbox_service_port = 8080
    try:
        # `port_for` takes a container port and returns the corresponding host port
        port = docker_services.port_for(netbox_service_name, netbox_service_port)
    except Exception as err:
        docker_ps_stdout = subp.check_output(["docker", "ps", "-a"]).decode("utf-8")
        exited_container_logs = []
        for line in docker_ps_stdout.splitlines():
            if "Exited" in line:
                container_id = line.split()[0]
                exited_container_logs.append(
                    "\nContainer %s logs:\n%s"
                    % (
                        container_id,
                        subp.check_output(["docker", "logs", container_id]).decode(
                            "utf-8"
                        ),
                    )
                )
        raise KeyError(
            "Unable to find a docker service matching the name %s on port %s. Running"
            " containers: %s. Original error: %s. Logs:\n%s"
            % (
                netbox_service_name,
                netbox_service_port,
                docker_ps_stdout,
                err,
                exited_container_logs,
            )
        )

    url = "http://{}:{}".format(docker_ip, port)
    docker_services.wait_until_responsive(
        timeout=300.0, pause=1, check=lambda: netbox_is_responsive(url)
    )

    return {
        "url": url,
        "netbox_version": netbox_integration_version,
    }


@pytest.fixture(scope="session")
def api(docker_netbox_service):
    return pynetbox.api(
        docker_netbox_service["url"], token="0123456789abcdef0123456789abcdef01234567"
    )


@pytest.fixture(scope="session")
def nb_version(docker_netbox_service):
    return docker_netbox_service["netbox_version"]


@pytest.fixture(scope="session")
def site(api):
    site = api.dcim.sites.create(name="test", slug="test")
    yield site
    site.delete()


@pytest.fixture(scope="session")
def manufacturer(api):
    manufacturer = api.dcim.manufacturers.create(
        name="test-manufacturer", slug="test-manufacturer"
    )
    yield manufacturer
    manufacturer.delete()


@pytest.fixture(scope="session")
def device_type(api, manufacturer):
    device_type = api.dcim.device_types.create(
        manufacturer=manufacturer.id,
        model="test-device-type",
        slug="test-device-type",
        height=1,
    )
    yield device_type
    device_type.delete()


@pytest.fixture(scope="session")
def role(api):
    role = api.dcim.device_roles.create(
        name="test-device-role",
        slug="test-device-role",
        color="000000",
    )
    yield role
    role.delete()


def pytest_generate_tests(metafunc):
    """Dynamically parametrize some functions based on args from the cli parser."""
    if "docker_netbox_service" in metafunc.fixturenames:
        # parametrize the requested versions of netbox to the docker_netbox_services fixture
        # so that it will return a fixture for each of the versions requested
        # individually rather than one fixture with multiple versions within it
        metafunc.parametrize(
            "docker_netbox_service",
            metafunc.config.getoption("netbox_versions"),
            ids=id_netbox_service,
            indirect=True,
        )


@pytest.fixture(scope="session")
def docker_cleanup(pytestconfig):
    """Override the docker cleanup command for the containsers used in testing."""
    # pytest-docker does not always clean up after itself properly, and sometimes it
    # will fail during cleanup because there is still a connection to one of the
    # running containers. Here we will disable the builtin cleanup of containers via the
    # pytest-docker module and implement our own instead.
    # This is only relevant until https://github.com/avast/pytest-docker/pull/33 gets
    # resolved.

    # There is not a great way to skip the shutdown step, so in this case to skip
    # it we will just pass the "version" arg so the containers are left alone
    command_args = "version"

    return command_args<|MERGE_RESOLUTION|>--- conflicted
+++ resolved
@@ -26,21 +26,12 @@
     """
     major, minor = netbox_version.major, netbox_version.minor
 
-<<<<<<< HEAD
-    if (major, minor) == (3, 6):
-        tag = "2.7.0"
-    elif (major, minor) == (3, 7):
-        tag = "2.8.0"
-    elif (major, minor) == (4, 0):
-        tag = "2.9.1"
-=======
     if (major, minor) == (4, 0):
         tag = "2.9.1"
     elif (major, minor) == (4, 1):
         tag = "3.0.2"
     elif (major, minor) == (4, 2):
         tag = "3.2.0"
->>>>>>> dbb2e6b4
     else:
         raise NotImplementedError(
             "Version %s is not currently supported" % netbox_version
