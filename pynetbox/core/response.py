"""
(c) 2017 DigitalOcean

Licensed under the Apache License, Version 2.0 (the "License");
you may not use this file except in compliance with the License.
You may obtain a copy of the License at

  http://www.apache.org/licenses/LICENSE-2.0

Unless required by applicable law or agreed to in writing, software
distributed under the License is distributed on an "AS IS" BASIS,
WITHOUT WARRANTIES OR CONDITIONS OF ANY KIND, either express or implied.
See the License for the specific language governing permissions and
limitations under the License.
"""
import copy
from collections import OrderedDict

import pynetbox.core.app
<<<<<<< HEAD
from six.moves.urllib.parse import urlsplit, urlunsplit
from pynetbox.core.query import Request, RequestError
=======
from urllib.parse import urlsplit
from pynetbox.core.query import Request
>>>>>>> 53eaca68
from pynetbox.core.util import Hashabledict


# List of fields that are lists but should be treated as sets.
LIST_AS_SET = ("tags", "tagged_vlans")


def get_return(lookup, return_fields=None):
    """Returns simple representations for items passed to lookup.

    Used to return a "simple" representation of objects and collections
    sent to it via lookup. Otherwise, we look to see if
    lookup is a "choices" field (dict with only 'id' and 'value')
    or a nested_return. Finally, we check if it's a Record, if
    so simply return a string. Order is important due to nested_return
    being self-referential.

    :arg list,optional return_fields: A list of fields to reference when
        calling values on lookup.
    """

    for i in return_fields or ["id", "value", "nested_return"]:
        if isinstance(lookup, dict) and lookup.get(i):
            return lookup[i]
        else:
            if hasattr(lookup, i):
                # check if this is a "choices" field record
                # from a NetBox 2.7 server.
                if sorted(dict(lookup)) == sorted(["id", "value", "label"]):
                    return getattr(lookup, "value")
                return getattr(lookup, i)

    if isinstance(lookup, Record):
        return str(lookup)
    else:
        return lookup


def flatten_custom(custom_dict):
    ret = {}

    for k, val in custom_dict.items():
        current_val = val

        if isinstance(val, dict):
            current_val = val.get("id", val)

        if isinstance(val, list):
            current_val = [v.get("id") if isinstance(v, dict) else v for v in val]

        ret[k] = current_val
    return ret


class JsonField:
    """Explicit field type for values that are not to be converted
    to a Record object"""

    _json_field = True


class RecordSet:
    """Iterator containing Record objects.

    Returned by :py:meth:`.Endpoint.all()` and :py:meth:`.Endpoint.filter()` methods.
    Allows iteration of and actions to be taken on the results from the aforementioned
    methods. Contains :py:class:`.Record` objects.

    :Examples:

    To see how many results are in a query by calling ``len()``:

    >>> x = nb.dcim.devices.all()
    >>> len(x)
    123
    >>>

    Simple iteration of the results:

    >>> devices = nb.dcim.devices.all()
    >>> for device in devices:
    ...     print(device.name)
    ...
    test1-leaf1
    test1-leaf2
    test1-leaf3
    >>>

    """

    def __init__(self, endpoint, request, **kwargs):
        self.endpoint = endpoint
        self.request = request
        self.response = self.request.get()
        self._response_cache = []

    def __iter__(self):
        return self

    def __next__(self):
        if self._response_cache:
            return self.endpoint.return_obj(
                self._response_cache.pop(), self.endpoint.api, self.endpoint
            )
        return self.endpoint.return_obj(
            next(self.response), self.endpoint.api, self.endpoint
        )

    def __len__(self):
        try:
            return self.request.count
        except AttributeError:
            try:
                self._response_cache.append(next(self.response))
            except StopIteration:
                return 0
            return self.request.count

    def update(self, **kwargs):
        """Updates kwargs onto all Records in the RecordSet and saves these.

        Updates are only sent to the API if a value were changed, and only for
        the Records which were changed

        :returns: True if the update succeeded, None if no update were required
        :example:

        >>> result = nb.dcim.devices.filter(site_id=1).update(status='active')
        True
        >>>
        """
        updates = []
        for record in self:
            # Update each record and determine if anything was updated
            for k, v in kwargs.items():
                setattr(record, k, v)
            record_updates = record.updates()
            if record_updates:
                # if updated, add the id to the dict and append to list of updates
                record_updates["id"] = record.id
                updates.append(record_updates)
        if updates:
            return self.endpoint.update(updates)
        else:
            return None

    def delete(self):
        r"""Bulk deletes objects in a RecordSet.

        Allows for batch deletion of multiple objects in a RecordSet

        :returns: True if bulk DELETE operation was successful.

        :Examples:

        Deleting offline `devices` on site 1:

        >>> netbox.dcim.devices.filter(site_id=1, status="offline").delete()
        >>>
        """
        return self.endpoint.delete(self)


class Record:
    """Create Python objects from NetBox API responses.

    Creates an object from a NetBox response passed as ``values``.
    Nested dicts that represent other endpoints are also turned
    into ``Record`` objects. All fields are then assigned to the
    object's attributes. If a missing attr is requested
    (e.g. requesting a field that's only present on a full response on
    a ``Record`` made from a nested response) then pynetbox will make a
    request for the full object and return the requested value.

    :examples:

    Default representation of the object is usually its name:

    >>> x = nb.dcim.devices.get(1)
    >>> x
    test1-switch1
    >>>

    Querying a string field:

    >>> x = nb.dcim.devices.get(1)
    >>> x.serial
    'ABC123'
    >>>

    Querying a field on a nested object:

    >>> x = nb.dcim.devices.get(1)
    >>> x.device_type.model
    'QFX5100-24Q'
    >>>

    Casting the object as a dictionary:

    >>> from pprint import pprint
    >>> pprint(dict(x))
    {'asset_tag': None,
     'cluster': None,
     'comments': '',
     'config_context': {},
     'created': '2018-04-01',
     'custom_fields': {},
     'device_role': {'id': 1,
                     'name': 'Test Switch',
                     'slug': 'test-switch',
                     'url': 'http://localhost:8000/api/dcim/device-roles/1/'},
     'device_type': {...},
     'display_name': 'test1-switch1',
     'face': {'label': 'Rear', 'value': 1},
     'id': 1,
     'name': 'test1-switch1',
     'parent_device': None,
     'platform': {...},
     'position': 1,
     'primary_ip': {'address': '192.0.2.1/24',
                    'family': 4,
                    'id': 1,
                    'url': 'http://localhost:8000/api/ipam/ip-addresses/1/'},
     'primary_ip4': {...},
     'primary_ip6': None,
     'rack': {'display_name': 'Test Rack',
              'id': 1,
              'name': 'Test Rack',
              'url': 'http://localhost:8000/api/dcim/racks/1/'},
     'serial': 'ABC123',
     'site': {'id': 1,
              'name': 'TEST',
              'slug': 'TEST',
              'url': 'http://localhost:8000/api/dcim/sites/1/'},
     'status': {'label': 'Active', 'value': 1},
     'tags': [],
     'tenant': None,
     'vc_position': None,
     'vc_priority': None,
     'virtual_chassis': None}
     >>>

     Iterating over a ``Record`` object:

    >>> for i in x:
    ...  print(i)
    ...
    ('id', 1)
    ('name', 'test1-switch1')
    ('display_name', 'test1-switch1')
    >>>

    """

    url = None

    def __init__(self, values, api, endpoint):
        self.has_details = False
        self._full_cache = []
        self._init_cache = []
        self.api = api
        self.default_ret = Record
        self.endpoint = (
            self._endpoint_from_url(values["url"])
            if values and "url" in values
            else endpoint
        )
        if values:
            self._parse_values(values)

    def __getattr__(self, k):
        """Default behavior for missing attrs.

        We'll call `full_details()` if we're asked for an attribute
        we don't have.

        In order to prevent non-explicit behavior,`k='keys'` is
        excluded because casting to dict() calls this attr.
        """
        if self.url:
            if self.has_details is False and k != "keys":
                if self.full_details():
                    ret = getattr(self, k, None)
                    if ret or hasattr(self, k):
                        return ret

        raise AttributeError('object has no attribute "{}"'.format(k))

    def __iter__(self):
        for i in dict(self._init_cache):
            cur_attr = getattr(self, i)
            if isinstance(cur_attr, Record):
                yield i, dict(cur_attr)
            elif isinstance(cur_attr, list) and all(
                isinstance(i, Record) for i in cur_attr
            ):
                yield i, [dict(x) for x in cur_attr]
            else:
                yield i, cur_attr

    def __getitem__(self, k):
        return dict(self)[k]

    def __str__(self):
        return (
            getattr(self, "name", None)
            or getattr(self, "label", None)
            or getattr(self, "display", None)
            or ""
        )

    def __repr__(self):
        return str(self)

    def __getstate__(self):
        return self.__dict__

    def __setstate__(self, d):
        self.__dict__.update(d)

    def __key__(self):
        if hasattr(self, "id"):
            return (self.endpoint.name, self.id)
        else:
            return self.endpoint.name

    def __hash__(self):
        return hash(self.__key__())

    def __eq__(self, other):
        if isinstance(other, Record):
            return self.__key__() == other.__key__()
        return NotImplemented

    def _add_cache(self, item):
        key, value = item
        self._init_cache.append((key, get_return(value)))

    def _parse_values(self, values):
        """Parses values init arg.

        Parses values dict at init and sets object attributes with the
        values within.
        """

        def generic_list_parser(key_name, list_item):
            from pynetbox.models.mapper import CONTENT_TYPE_MAPPER

            if (
                isinstance(list_item, dict)
                and "object_type" in list_item
                and "object" in list_item
            ):
                lookup = list_item["object_type"]
                model = None
                model = CONTENT_TYPE_MAPPER.get(lookup)
                if model:
                    return model(list_item["object"], self.api, self.endpoint)

            return list_item

        def list_parser(key_name, list_item):
            if isinstance(list_item, dict):
                lookup = getattr(self.__class__, key_name, None)
                if not isinstance(lookup, list):
                    # This is *list_parser*, so if the custom model field is not
                    # a list (or is not defined), just return the default model
                    return self.default_ret(list_item, self.api, self.endpoint)
                else:
                    model = lookup[0]
                    return model(list_item, self.api, self.endpoint)

            return list_item

        for k, v in values.items():
            if isinstance(v, dict):
                lookup = getattr(self.__class__, k, None)
                if k in ["custom_fields", "local_context_data"] or hasattr(
                    lookup, "_json_field"
                ):
                    self._add_cache((k, copy.deepcopy(v)))
                    setattr(self, k, v)
                    continue
                if lookup:
                    v = lookup(v, self.api, self.endpoint)
                else:
                    v = self.default_ret(v, self.api, self.endpoint)
                self._add_cache((k, v))

            elif isinstance(v, list):
                # check if GFK
                if len(v) and isinstance(v[0], dict) and "object_type" in v[0]:
                    v = [generic_list_parser(k, i) for i in v]
                    to_cache = list(v)
                else:
                    v = [list_parser(k, i) for i in v]
                    to_cache = list(v)
                self._add_cache((k, to_cache))

            else:
                self._add_cache((k, v))
            if k == "url":
                base_split = urlsplit(self.api.base_url)
                over_split = urlsplit(v)
                v = urlunsplit((
                    base_split.scheme,
                    base_split.netloc,
                    over_split.path,
                    over_split.query,
                    over_split.fragment
                ))
            setattr(self, k, v)

    def _endpoint_from_url(self, url):
        url_path = urlsplit(url).path
        base_url_path_parts = urlsplit(self.api.base_url).path.split("/")
        if len(base_url_path_parts) > 2:
            # There are some extra directories in the path, remove them from url
            extra_path = "/".join(base_url_path_parts[:-1])
            url_path = url_path[len(extra_path) :]
        split_url_path = url_path.split("/")
        if split_url_path[2] == "plugins":
            app = "plugins/{}".format(split_url_path[3])
            name = split_url_path[4]
        else:
            app, name = split_url_path[2:4]
        return getattr(pynetbox.core.app.App(self.api, app), name)

    def full_details(self):
        """Queries the hyperlinked endpoint if 'url' is defined.

        This method will populate the attributes from the detail
        endpoint when it's called. Sets the class-level `has_details`
        attribute when it's called to prevent being called more
        than once.

        :returns: True
        """
        if self.url:
            req = Request(
                base=self.url,
                token=self.api.token,
                http_session=self.api.http_session,
            )
            self._parse_values(next(req.get()))
            self.has_details = True
            return True
        return False

    def serialize(self, nested=False, init=False):
        """Serializes an object

        Pulls all the attributes in an object and creates a dict that
        can be turned into the json that netbox is expecting.

        If an attribute's value is a ``Record`` type it's replaced with
        the ``id`` field of that object.

        .. note::

            Using this to get a dictionary representation of the record
            is discouraged. It's probably better to cast to dict()
            instead. See Record docstring for example.

        :returns: dict.
        """
        if nested:
            return get_return(self)

        if init:
            init_vals = dict(self._init_cache)

        ret = {}
        for i in dict(self):
            current_val = getattr(self, i) if not init else init_vals.get(i)
            if i == "custom_fields":
                ret[i] = flatten_custom(current_val)
            else:
                if isinstance(current_val, Record):
                    current_val = getattr(current_val, "serialize")(nested=True)

                if isinstance(current_val, list):
                    current_val = [
                        v.id if isinstance(v, Record) else v for v in current_val
                    ]
                    if i in LIST_AS_SET and (
                        all([isinstance(v, str) for v in current_val])
                        or all([isinstance(v, int) for v in current_val])
                    ):
                        current_val = list(OrderedDict.fromkeys(current_val))
                ret[i] = current_val
        return ret

    def _diff(self):
        def fmt_dict(k, v):
            if isinstance(v, dict):
                return k, Hashabledict(v)
            if isinstance(v, list):
                return k, ",".join(map(str, v))
            return k, v

        current = Hashabledict({fmt_dict(k, v) for k, v in self.serialize().items()})
        init = Hashabledict(
            {fmt_dict(k, v) for k, v in self.serialize(init=True).items()}
        )
        return set([i[0] for i in set(current.items()) ^ set(init.items())])

    def updates(self):
        """Compiles changes for an existing object into a dict.

        Takes a diff between the objects current state and its state at init
        and returns them as a dictionary, which will be empty if no changes.

        :returns: dict.
        :example:

        >>> x = nb.dcim.devices.get(name='test1-a3-tor1b')
        >>> x.serial
        ''
        >>> x.serial = '1234'
        >>> x.updates()
        {'serial': '1234'}
        >>>
        """
        if self.id:
            diff = self._diff()
            if diff:
                serialized = self.serialize()
                return {i: serialized[i] for i in diff}
        return {}

    def save(self):
        """Saves changes to an existing object.

        Takes a diff between the objects current state and its state at init
        and sends them as a dictionary to Request.patch().

        :returns: True if PATCH request was successful.
        :example:

        >>> x = nb.dcim.devices.get(name='test1-a3-tor1b')
        >>> x.serial
        ''
        >>> x.serial = '1234'
        >>> x.save()
        True
        >>>
        """
        updates = self.updates()
        if updates:
            req = Request(
                key=self.id,
                base=self.endpoint.url,
                token=self.api.token,
                http_session=self.api.http_session,
            )
            if req.patch(updates):
                return True
        return False

    def update(self, data):
        """Update an object with a dictionary.

        Accepts a dict and uses it to update the record and call save().
        For nested and choice fields you'd pass an int the same as
        if you were modifying the attribute and calling save().

        :arg dict data: Dictionary containing the k/v to update the
            record object with.
        :returns: True if PATCH request was successful.
        :example:

        >>> x = nb.dcim.devices.get(1)
        >>> x.update({
        ...   "name": "test-switch2",
        ...   "serial": "ABC321",
        ... })
        True

        """

        for k, v in data.items():
            setattr(self, k, v)
        return self.save()

    def delete(self):
        """Deletes an existing object.

        :returns: True if DELETE operation was successful.
        :example:

        >>> x = nb.dcim.devices.get(name='test1-a3-tor1b')
        >>> x.delete()
        True
        >>>
        """
        req = Request(
            key=self.id,
            base=self.endpoint.url,
            token=self.api.token,
            http_session=self.api.http_session,
        )
        return True if req.delete() else False<|MERGE_RESOLUTION|>--- conflicted
+++ resolved
@@ -17,13 +17,8 @@
 from collections import OrderedDict
 
 import pynetbox.core.app
-<<<<<<< HEAD
-from six.moves.urllib.parse import urlsplit, urlunsplit
-from pynetbox.core.query import Request, RequestError
-=======
-from urllib.parse import urlsplit
+from urllib.parse import urlsplit, urlunsplit
 from pynetbox.core.query import Request
->>>>>>> 53eaca68
 from pynetbox.core.util import Hashabledict
 
 
