--- conflicted
+++ resolved
@@ -263,55 +263,39 @@
             return list_item
 
         for k, v in values.items():
-<<<<<<< HEAD
-            if k not in JSON_FIELDS:
-                if isinstance(v, dict):
-                    lookup = getattr(self.__class__, k, None)
-                    k_endpoint = None
-                    if "url" in v:
-                        k_path_list = v["url"].split("/")
-                        if "api" in k_path_list:
-                            offset = k_path_list.index("api") + 1
-                            if len(k_path_list[offset:]) > 0 \
-                               and k_path_list[offset:][0] == "api":
-                                # domain name is "api"
-                                offset = offset + 1
-                            if len(k_path_list[offset:]) > 1:
-                                k_app = k_path_list[offset:][0]
-                                k_name = k_path_list[offset:][1]
-                                if hasattr(self.api, k_app):
-                                    k_endpoint = pynetbox.core.endpoint.\
-                                        Endpoint(self.api, getattr(self.api,
-                                                                   k_app),
-                                                 k_name, model=None)
-                    if lookup:
-                        v = lookup(v, self.api, k_endpoint)
-                    else:
-                        v = self.default_ret(v, self.api, k_endpoint)
-                    self._add_cache((k, v))
-
-                elif isinstance(v, list):
-                    v = [list_parser(i) for i in v]
-                    to_cache = list(v)
-                    self._add_cache((k, to_cache))
-=======
             if isinstance(v, dict):
                 lookup = getattr(self.__class__, k, None)
                 if k == "custom_fields" or hasattr(lookup, "_json_field"):
                     self._add_cache((k, v.copy()))
                     setattr(self, k, v)
                     continue
+                k_endpoint = None
+                if "url" in v:
+                    k_path_list = v["url"].split("/")
+                    if "api" in k_path_list:
+                        offset = k_path_list.index("api") + 1
+                        if len(k_path_list[offset:]) > 0 \
+                           and k_path_list[offset:][0] == "api":
+                            # domain name is "api"
+                            offset = offset + 1
+                        if len(k_path_list[offset:]) > 1:
+                            k_app = k_path_list[offset:][0]
+                            k_name = k_path_list[offset:][1]
+                            if hasattr(self.api, k_app):
+                                k_endpoint = pynetbox.core.endpoint.\
+                                    Endpoint(self.api, getattr(self.api,
+                                                               k_app),
+                                             k_name, model=None)
                 if lookup:
-                    v = lookup(v, self.api, self.endpoint)
+                    v = lookup(v, self.api, k_endpoint)
                 else:
-                    v = self.default_ret(v, self.api, self.endpoint)
+                    v = self.default_ret(v, self.api, k_endpoint)
                 self._add_cache((k, v))
 
             elif isinstance(v, list):
                 v = [list_parser(i) for i in v]
                 to_cache = list(v)
                 self._add_cache((k, to_cache))
->>>>>>> 479f0dbe
 
             else:
                 self._add_cache((k, v))
