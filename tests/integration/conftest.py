import os

from packaging import version
import subprocess as subp
import time
import yaml

import atexit
import faker as _faker
import pynetbox
import pytest
import requests
<<<<<<< HEAD
=======
import atexit
import faker as _faker
>>>>>>> 3a722d74


DOCKER_PROJECT_PREFIX = "pytest_pynetbox"
DEVICETYPE_LIBRARY_OBJECTS = [
    "A10/TH6430.yaml",
    "APC/AP8868.yaml",
    "Arista/DCS-7010T-48.yaml",
    "Arista/DCS-7050TX3-48C8.yaml",
    "Arista/DCS-7280CR3-32P4.yaml",
    "Arista/DCS-7280SR-48C6.yaml",
    "Dell/Networking_S4048-ON.yaml",
    "Dell/PowerEdge_R640.yaml",
    "Generic/48-port_copper_patch_panel.yaml",
    "Generic/LC-48-port_fiber_patch_panel.yaml",
    "Opengear/IM7248-2-DAC-US.yaml",
]
DEVICE_ROLE_NAMES = [
    "Border Leaf Switch",
    "Console Server",
    "Leaf Switch",
    "PDU",
    "Patch Panel",
    "Server",
    "Spine Switch",
]


def get_netbox_docker_version_tag(netbox_version):
    """Get the repo tag to build netbox-docker in from the requested netbox version.
    
    Args:
        netbox_version (version.Version): The version of netbox we want to build

    Returns:
        str: The release tag for the netbox-docker repo that should be able to build
            the requested version of netbox. 

    """
    major, minor = netbox_version.major, netbox_version.minor

    tag = "release"  # default
    if (major, minor) == (2, 8):
        tag = "0.24.1"
    elif (major, minor) == (2, 8):
        tag = "0.24.1"
    elif (major, minor) == (2, 7):
        tag = "0.24.0"
    elif netbox_version < version.Version("2.7"):
        raise UnsupportedError("Versions below 2.7 are not currently supported")

    return tag


@pytest.fixture(scope="session")
def git_toplevel():
    """Get the top level of the current git repo.
    
    Returns:
        str: The path of the top level directory of the current git repo.

    """
    return (
        subp.check_output(["git", "rev-parse", "--show-toplevel"])
        .decode("utf-8")
        .splitlines()[0]
    )


@pytest.fixture(scope="session")
def devicetype_library_repo_dirpath(git_toplevel):
    """Get the path to the devicetype-library repo we will use.
    
    Returns:
        str: The path of the directory of the devicetype-library repo we will use.
    """
    repo_fpath = os.path.join(git_toplevel, ".devicetype-library")
    if os.path.isdir(repo_fpath):
        subp.check_call(
<<<<<<< HEAD
            ["git", "fetch"], cwd=repo_fpath, stdout=subp.PIPE, stderr=subp.PIPE
        )
        subp.check_call(
            ["git", "pull"], cwd=repo_fpath, stdout=subp.PIPE, stderr=subp.PIPE
=======
            ["git", "fetch",], cwd=repo_fpath, stdout=subp.PIPE, stderr=subp.PIPE,
        )
        subp.check_call(
            ["git", "pull",], cwd=repo_fpath, stdout=subp.PIPE, stderr=subp.PIPE,
>>>>>>> 3a722d74
        )
    else:
        subp.check_call(
            [
                "git",
                "clone",
                "https://github.com/netbox-community/devicetype-library",
                repo_fpath,
            ],
<<<<<<< HEAD
            cwd=git_toplevel,
=======
>>>>>>> 3a722d74
            stdout=subp.PIPE,
            stderr=subp.PIPE,
        )

    return repo_fpath


@pytest.fixture(scope="session")
<<<<<<< HEAD
def netbox_docker_repo_dirpaths(pytestconfig, git_toplevel):
    """Get the path to the netbox-docker repos we will use.
    
    Returns:
        dict: A map of the repo dir paths to the versions of netbox that should be run
            from that repo as: 
                {
                    <path to repo dir as str>: [
                        <netbox version>,
                        ...,
                    ]
                }
    """
    netbox_versions_by_repo_dirpaths = {}
    for netbox_version in pytestconfig.option.netbox_versions:
        repo_version_tag = get_netbox_docker_version_tag(netbox_version=netbox_version)
        repo_fpath = os.path.join(
            git_toplevel, ".netbox-docker-%s" % str(repo_version_tag)
=======
def netbox_docker_repo_dirpath(git_toplevel):
    """Get the path to the netbox-docker repo we will use."""
    repo_fpath = os.path.join(git_toplevel, ".netbox-docker")
    if os.path.isdir(repo_fpath):
        subp.check_call(
            ["git", "fetch",], cwd=repo_fpath, stdout=subp.PIPE, stderr=subp.PIPE,
        )
        subp.check_call(
            ["git", "pull",], cwd=repo_fpath, stdout=subp.PIPE, stderr=subp.PIPE,
>>>>>>> 3a722d74
        )
        if os.path.isdir(repo_fpath):
            subp.check_call(
                ["git", "fetch"], cwd=repo_fpath, stdout=subp.PIPE, stderr=subp.PIPE
            )
            subp.check_call(
                ["git", "pull", "origin", "release"],
                cwd=repo_fpath,
                stdout=subp.PIPE,
                stderr=subp.PIPE,
            )
        else:
            subp.check_call(
                [
                    "git",
                    "clone",
                    "https://github.com/netbox-community/netbox-docker",
                    repo_fpath,
                ],
                cwd=git_toplevel,
                stdout=subp.PIPE,
                stderr=subp.PIPE,
            )

        subp.check_call(
<<<<<<< HEAD
            ["git", "checkout", repo_version_tag],
            cwd=repo_fpath,
=======
            [
                "git",
                "clone",
                "https://github.com/netbox-community/netbox-docker",
                repo_fpath,
            ],
>>>>>>> 3a722d74
            stdout=subp.PIPE,
            stderr=subp.PIPE,
        )

        try:
            netbox_versions_by_repo_dirpaths[repo_fpath].append(netbox_version)
        except KeyError:
            netbox_versions_by_repo_dirpaths[repo_fpath] = [netbox_version]

    return netbox_versions_by_repo_dirpaths


@pytest.fixture(scope="session")
def docker_compose_project_name(pytestconfig):
    """Get the project name to use for docker containers.

    This will return a consistently generated project name so we can kill stale
    containers after the test run is finished.
    """
    return "%s_%s" % (DOCKER_PROJECT_PREFIX, int(time.time()))


def clean_netbox_docker_tmpfiles():
    """Clean up any temporary files created in the netbox-docker repo."""
    dirpath, dirnames, filenames = next(os.walk("./"))
    for filename in filenames:
        if filename.startswith("docker-compose-v"):
            os.remove(filename)


def clean_docker_objects():
    """Clean up any docker objects created via these tests."""
    # clean up any containers
    for line in subp.check_output(["docker", "ps", "-a"]).decode("utf-8").splitlines():
        words = line.split()
        if not words:
            continue

        if words[-1].startswith(DOCKER_PROJECT_PREFIX):
            subp.check_call(
                ["docker", "rm", "-f", words[0]], stdout=subp.PIPE, stderr=subp.PIPE
            )

    # clean up any volumes
    for line in (
        subp.check_output(["docker", "volume", "list"]).decode("utf-8").splitlines()
    ):
        words = line.split()
        if not words:
            continue

        if words[-1].startswith(DOCKER_PROJECT_PREFIX):
            subp.check_call(
                ["docker", "volume", "rm", "-f", words[-1]],
                stdout=subp.PIPE,
                stderr=subp.PIPE,
            )

    # clean up any networks
    for line in (
        subp.check_output(["docker", "network", "list"]).decode("utf-8").splitlines()
    ):
        words = line.split()
        if not words:
            continue

        if words[1].startswith(DOCKER_PROJECT_PREFIX):
            subp.check_call(
                ["docker", "network", "rm", words[1]],
                stdout=subp.PIPE,
                stderr=subp.PIPE,
            )


@pytest.fixture(scope="session")
def docker_compose_file(pytestconfig, netbox_docker_repo_dirpaths):
    """Return paths to the compose files needed to create test containers.

    We can create container sets for multiple versions of netbox here by returning a
    list of paths to multiple compose files.
    """
    clean_netbox_docker_tmpfiles()
    clean_docker_objects()

<<<<<<< HEAD
    compose_files = []

    for (
        netbox_docker_repo_dirpath,
        netbox_versions,
    ) in netbox_docker_repo_dirpaths.items():
        compose_source_fpath = os.path.join(
            netbox_docker_repo_dirpath, "docker-compose.yml"
        )
=======
    compose_files = []  # response object
    # path to the compose file to use as a template
    compose_source_fpath = os.path.join(
        netbox_docker_repo_dirpath, "docker-compose.yml"
    )

    for netbox_version in pytestconfig.option.netbox_versions:
        docker_netbox_version = str(netbox_version).replace(".", "_")
        # load the compose file yaml
        compose_data = yaml.safe_load(open(compose_source_fpath, "r").read())

        # add the custom network for this version
        docker_network_name = "%s_v%s" % (DOCKER_PROJECT_PREFIX, docker_netbox_version)
        compose_data["networks"] = {docker_network_name: {"name": docker_network_name,}}

        # prepend the netbox version to each of the service names and anything else
        # needed to make the continers unique to the netbox version

        # keep a map of the new and old service names in format {new: old}
        new_services = {}
        for service_name in compose_data["services"].keys():
            new_service_name = "netbox_v%s_%s" % (docker_netbox_version, service_name,)
            new_services[new_service_name] = compose_data["services"][service_name]

            if service_name in ["netbox", "netbox-worker"]:
                # set the netbox image version
                new_services[new_service_name]["image"] = (
                    "netboxcommunity/netbox:v%s" % netbox_version
                )
>>>>>>> 3a722d74

        for netbox_version in netbox_versions:
            docker_netbox_version = str(netbox_version).replace(".", "_")
            # load the compose file yaml
            compose_data = yaml.safe_load(open(compose_source_fpath, "r").read())

            # add the custom network for this version
            docker_network_name = "%s_v%s" % (
                DOCKER_PROJECT_PREFIX,
                docker_netbox_version,
            )
            compose_data["networks"] = {
                docker_network_name: {"name": docker_network_name,}
            }

            # prepend the netbox version to each of the service names and anything else
            # needed to make the continers unique to the netbox version
            new_services = {}
            for service_name in compose_data["services"].keys():
                new_service_name = "netbox_v%s_%s" % (
                    docker_netbox_version,
                    service_name,
                )
                new_services[new_service_name] = compose_data["services"][service_name]

                if service_name in ["netbox", "netbox-worker"]:
                    # set the netbox image version
                    new_services[new_service_name]["image"] = (
                        "netboxcommunity/netbox:v%s" % netbox_version
                    )

                # set the network and an alias to the proper short name of the container
                # within that network
                new_services[new_service_name]["networks"] = {
                    docker_network_name: {"aliases": [service_name]}
                }

                # fix the naming of any dependencies
                if "depends_on" in new_services[new_service_name]:
                    new_service_dependencies = []
                    for dependent_service_name in new_services[new_service_name][
                        "depends_on"
                    ]:
                        new_service_dependencies.append(
                            "netbox_v%s_%s"
                            % (docker_netbox_version, dependent_service_name,)
                        )
                    new_services[new_service_name][
                        "depends_on"
                    ] = new_service_dependencies

                # make any internal named volumes unique to the netbox version
                if "volumes" in new_services[new_service_name]:
                    new_volumes = []
                    for volume_config in new_services[new_service_name]["volumes"]:
                        source = volume_config.split(":")[0]
                        if "/" in source:
                            if volume_config.startswith("./"):
                                # Set the full path to the volume source. Without this
                                # some of the containers would be spun up from the
                                # wrong source directories.
                                volume_source, volume_dest = volume_config.split(
                                    ":", maxsplit=1
                                )
                                volume_source = os.path.join(
                                    netbox_docker_repo_dirpath, volume_source[2::]
                                )
                                new_volumes.append(
                                    ":".join([volume_source, volume_dest])
                                )
                            else:
                                new_volumes.append(volume_config)
                        else:
                            new_volumes.append(
                                "%s_v%s_%s"
                                % (
                                    DOCKER_PROJECT_PREFIX,
                                    docker_netbox_version,
                                    volume_config,
                                )
                            )
                    new_services[new_service_name]["volumes"] = new_volumes

            # replace the services config with the renamed versions
            compose_data["services"] = new_services

            # prepend local volume names
            new_volumes = {}
            for volume_name, volume_config in compose_data["volumes"].items():
                new_volumes[
                    "%s_v%s_%s"
                    % (DOCKER_PROJECT_PREFIX, docker_netbox_version, volume_name,)
                ] = volume_config
            compose_data["volumes"] = new_volumes

            compose_output_fpath = os.path.join(
                netbox_docker_repo_dirpath, "docker-compose-v%s.yml" % netbox_version,
            )
            with open(compose_output_fpath, "w") as fdesc:
                fdesc.write(yaml.dump(compose_data))

            compose_files.append(compose_output_fpath)

    # set post=run cleanup hooks if requested
    if pytestconfig.option.cleanup:
        atexit.register(clean_docker_objects)
        atexit.register(clean_netbox_docker_tmpfiles)

    return compose_files


def netbox_is_responsive(url):
    """Chack if the HTTP service is up and responsive."""
    try:
        response = requests.get(url)
        if response.status_code == 200:
            return True
    except ConnectionError:
        return False


def id_netbox_service(fixture_value):
    """Create and ID representation for a netbox service fixture param.

    Returns:
        str: Identifiable representation of the service, as best we can

    """
    return "netbox v%s" % fixture_value


def populate_netbox_object_types(nb_api, devicetype_library_repo_dirpath, faker):
    """Load some object types in to a fresh instance of netbox.

    These objects will be used in tests.
    """
    # collect and load the configs for each of the requested object models
    device_type_models = []
    for object_model_relfpath in DEVICETYPE_LIBRARY_OBJECTS:
        device_type_models.append(
            yaml.safe_load(
                open(
                    os.path.join(
                        devicetype_library_repo_dirpath,
                        "device-types",
                        object_model_relfpath,
                    ),
                    "r",
                ).read()
            )
        )

    # create the manufacturers
    manufacturer_names = {model["manufacturer"] for model in device_type_models}
    for manufacturer_name in manufacturer_names:
        nb_api.dcim.manufacturers.create(
            name=manufacturer_name, slug=manufacturer_name.lower().replace(" ", "-")
        )

    # create the device types and their components
    for device_type_model in device_type_models:
        device_type_model["manufacturer"] = {"name": device_type_model["manufacturer"]}
        device_type = nb_api.dcim.device_types.create(**device_type_model)

        for interface_template in device_type_model.get("interfaces", []):
            nb_api.dcim.interface_templates.create(
                device_type=device_type.id, **interface_template
            )

        for front_port_template in device_type_model.get("front_ports", []):
            nb_api.dcim.front_port_templates.create(
                device_type=device_type.id, **front_port_template
            )

        for rear_port_template in device_type_model.get("rear_ports", []):
            nb_api.dcim.rear_port_templates.create(
                device_type=device_type.id, **rear_port_template
            )

        for console_port_template in device_type_model.get("console-ports", []):
            nb_api.dcim.console_port_templates.create(
                device_type=device_type.id, **console_port_template
            )

        for console_server_port_template in device_type_model.get(
            "console-server-ports", []
        ):
            nb_api.dcim.console_server_port_templates.create(
                device_type=device_type.id, **console_server_port_template
            )

        for power_port_template in device_type_model.get("power-ports", []):
            nb_api.dcim.power_port_templates.create(
                device_type=device_type.id, **power_port_template
            )

        for power_outlet_template in device_type_model.get("power-outlets", []):
            if "power_port" in power_outlet_template:
                power_outlet_template["power_port"] = {
                    "name": power_outlet_template["power_port"]
                }
            nb_api.dcim.power_outlet_templates.create(
                device_type=device_type.id, **power_outlet_template
            )

        for device_bay_template in device_type_model.get("device-bays", []):
            nb_api.dcim.device_bay_templates.create(
                device_type=device_type.id, **device_bay_template
            )

    # add device roles
    for device_role_name in DEVICE_ROLE_NAMES:
        extra_kwargs = {}
        if version.Version(nb_api.version) < version.Version("2.8"):
            # color is mandatory
            extra_kwargs = {"color": faker.color().lstrip("#")}

        nb_api.dcim.device_roles.create(
            name=device_role_name,
            slug=device_role_name.lower().replace(" ", "-"),
            **extra_kwargs
        )


@pytest.fixture(scope="session")
def netbox_service(
    pytestconfig,
    docker_ip,
    docker_services,
    devicetype_library_repo_dirpath,
    request,
    faker,
):
    """Get the netbox service to test against.

    This function waits until the netbox container is fully up and running then does an
    initial data population with a few object types to be used in testing. Then the
    service is returned as a fixture to be called from tests.
    """
    netbox_integration_version = request.param

    # `port_for` takes a container port and returns the corresponding host port
    port = docker_services.port_for(
        "netbox_v%s_nginx" % str(netbox_integration_version).replace(".", "_"), 8080
    )
    url = "http://{}:{}".format(docker_ip, port)
    docker_services.wait_until_responsive(
        timeout=300.0, pause=1, check=lambda: netbox_is_responsive(url)
    )
    nb_api = pynetbox.api(url, token="0123456789abcdef0123456789abcdef01234567")
    populate_netbox_object_types(
        nb_api=nb_api,
        devicetype_library_repo_dirpath=devicetype_library_repo_dirpath,
        faker=faker,
    )

    return {
        "url": url,
        "netbox_version": netbox_integration_version,
        "api": nb_api,
    }


def pytest_generate_tests(metafunc):
    """Dynamically parametrize some functions based on args from the cli parser."""
    if "netbox_service" in metafunc.fixturenames:
        # parametrize the requested versions of netbox to the netbox_services fixture
        # so that it will return a fixture for each of the versions requested
        # individually rather than one fixture with multiple versions within it
        metafunc.parametrize(
            "netbox_service",
            metafunc.config.getoption("netbox_versions"),
            ids=id_netbox_service,
            indirect=True,
        )


@pytest.fixture(scope="session")
def docker_cleanup(pytestconfig):
    """Override the docker cleanup command for the containsers used in testing."""
    # pytest-docker does not always clean up after itself properly, and sometimes it
    # will fail during cleanup because there is still a connection to one of the
    # running containers. Here we will disable the builtin cleanup of containers via the
    # pytest-docker module and implement our own instead.
    # This is only relevant until https://github.com/avast/pytest-docker/pull/33 gets
    # resolved.

    # There is not a great way to skip the shutdown step, so in this case to skip
    # it we will just pass the "version" arg so the containers are left alone
    command_args = "version"

    return command_args


@pytest.fixture(scope="session")
def faker():
    """Override the default `faker` fixture provided by the faker module.
<<<<<<< HEAD
=======

>>>>>>> 3a722d74
    Unfortunately the default behavior of the faker fixture clears the history and
    resets the seed between fixture uses but in our case since we need to remember
    history we will override the default fixture and use a single faker instance across
    all tests. This will let us spin up lots of objects in netbox without naming
    collisions.
    """
    fake = _faker.Faker()
    fake.seed_instance(0)

    return fake<|MERGE_RESOLUTION|>--- conflicted
+++ resolved
@@ -10,11 +10,6 @@
 import pynetbox
 import pytest
 import requests
-<<<<<<< HEAD
-=======
-import atexit
-import faker as _faker
->>>>>>> 3a722d74
 
 
 DOCKER_PROJECT_PREFIX = "pytest_pynetbox"
@@ -93,17 +88,10 @@
     repo_fpath = os.path.join(git_toplevel, ".devicetype-library")
     if os.path.isdir(repo_fpath):
         subp.check_call(
-<<<<<<< HEAD
             ["git", "fetch"], cwd=repo_fpath, stdout=subp.PIPE, stderr=subp.PIPE
         )
         subp.check_call(
             ["git", "pull"], cwd=repo_fpath, stdout=subp.PIPE, stderr=subp.PIPE
-=======
-            ["git", "fetch",], cwd=repo_fpath, stdout=subp.PIPE, stderr=subp.PIPE,
-        )
-        subp.check_call(
-            ["git", "pull",], cwd=repo_fpath, stdout=subp.PIPE, stderr=subp.PIPE,
->>>>>>> 3a722d74
         )
     else:
         subp.check_call(
@@ -113,10 +101,7 @@
                 "https://github.com/netbox-community/devicetype-library",
                 repo_fpath,
             ],
-<<<<<<< HEAD
             cwd=git_toplevel,
-=======
->>>>>>> 3a722d74
             stdout=subp.PIPE,
             stderr=subp.PIPE,
         )
@@ -125,7 +110,6 @@
 
 
 @pytest.fixture(scope="session")
-<<<<<<< HEAD
 def netbox_docker_repo_dirpaths(pytestconfig, git_toplevel):
     """Get the path to the netbox-docker repos we will use.
     
@@ -144,17 +128,6 @@
         repo_version_tag = get_netbox_docker_version_tag(netbox_version=netbox_version)
         repo_fpath = os.path.join(
             git_toplevel, ".netbox-docker-%s" % str(repo_version_tag)
-=======
-def netbox_docker_repo_dirpath(git_toplevel):
-    """Get the path to the netbox-docker repo we will use."""
-    repo_fpath = os.path.join(git_toplevel, ".netbox-docker")
-    if os.path.isdir(repo_fpath):
-        subp.check_call(
-            ["git", "fetch",], cwd=repo_fpath, stdout=subp.PIPE, stderr=subp.PIPE,
-        )
-        subp.check_call(
-            ["git", "pull",], cwd=repo_fpath, stdout=subp.PIPE, stderr=subp.PIPE,
->>>>>>> 3a722d74
         )
         if os.path.isdir(repo_fpath):
             subp.check_call(
@@ -180,17 +153,8 @@
             )
 
         subp.check_call(
-<<<<<<< HEAD
             ["git", "checkout", repo_version_tag],
             cwd=repo_fpath,
-=======
-            [
-                "git",
-                "clone",
-                "https://github.com/netbox-community/netbox-docker",
-                repo_fpath,
-            ],
->>>>>>> 3a722d74
             stdout=subp.PIPE,
             stderr=subp.PIPE,
         )
@@ -275,7 +239,6 @@
     clean_netbox_docker_tmpfiles()
     clean_docker_objects()
 
-<<<<<<< HEAD
     compose_files = []
 
     for (
@@ -285,37 +248,6 @@
         compose_source_fpath = os.path.join(
             netbox_docker_repo_dirpath, "docker-compose.yml"
         )
-=======
-    compose_files = []  # response object
-    # path to the compose file to use as a template
-    compose_source_fpath = os.path.join(
-        netbox_docker_repo_dirpath, "docker-compose.yml"
-    )
-
-    for netbox_version in pytestconfig.option.netbox_versions:
-        docker_netbox_version = str(netbox_version).replace(".", "_")
-        # load the compose file yaml
-        compose_data = yaml.safe_load(open(compose_source_fpath, "r").read())
-
-        # add the custom network for this version
-        docker_network_name = "%s_v%s" % (DOCKER_PROJECT_PREFIX, docker_netbox_version)
-        compose_data["networks"] = {docker_network_name: {"name": docker_network_name,}}
-
-        # prepend the netbox version to each of the service names and anything else
-        # needed to make the continers unique to the netbox version
-
-        # keep a map of the new and old service names in format {new: old}
-        new_services = {}
-        for service_name in compose_data["services"].keys():
-            new_service_name = "netbox_v%s_%s" % (docker_netbox_version, service_name,)
-            new_services[new_service_name] = compose_data["services"][service_name]
-
-            if service_name in ["netbox", "netbox-worker"]:
-                # set the netbox image version
-                new_services[new_service_name]["image"] = (
-                    "netboxcommunity/netbox:v%s" % netbox_version
-                )
->>>>>>> 3a722d74
 
         for netbox_version in netbox_versions:
             docker_netbox_version = str(netbox_version).replace(".", "_")
@@ -613,10 +545,7 @@
 @pytest.fixture(scope="session")
 def faker():
     """Override the default `faker` fixture provided by the faker module.
-<<<<<<< HEAD
-=======
-
->>>>>>> 3a722d74
+
     Unfortunately the default behavior of the faker fixture clears the history and
     resets the seed between fixture uses but in our case since we need to remember
     history we will override the default fixture and use a single faker instance across
