"""
(c) 2017 DigitalOcean

Licensed under the Apache License, Version 2.0 (the "License");
you may not use this file except in compliance with the License.
You may obtain a copy of the License at

  http://www.apache.org/licenses/LICENSE-2.0

Unless required by applicable law or agreed to in writing, software
distributed under the License is distributed on an "AS IS" BASIS,
WITHOUT WARRANTIES OR CONDITIONS OF ANY KIND, either express or implied.
See the License for the specific language governing permissions and
limitations under the License.
"""
from pynetbox.core.query import Request, RequestError
from pynetbox.core.response import Record, RecordSet

RESERVED_KWARGS = ()


class Endpoint:
    """Represent actions available on endpoints in the Netbox API.

    Takes ``name`` and ``app`` passed from App() and builds the correct
    url to make queries to and the proper Response object to return
    results in.

    :arg obj api: Takes :py:class:`.Api` created at instantiation.
    :arg obj app: Takes :py:class:`.App`.
    :arg str name: Name of endpoint passed to App().
    :arg obj,optional model: Custom model for given app.

    .. note::

        In order to call NetBox endpoints with dashes in their
        names you should convert the dash to an underscore.
        (E.g. querying the ip-addresses endpoint is done with
        ``nb.ipam.ip_addresses.all()``.)

    """

    def __init__(self, api, app, name, model=None):
        self.return_obj = self._lookup_ret_obj(name, model)
        self.name = name.replace("_", "-")
        self.api = api
        self.base_url = api.base_url
        self.token = api.token
        self.url = "{base_url}/{app}/{endpoint}".format(
            base_url=self.base_url,
            app=app.name,
            endpoint=self.name,
        )
        self._choices = None

    def _lookup_ret_obj(self, name, model):
        """Loads unique Response objects.

        This method loads a unique response object for an endpoint if
        it exists. Otherwise return a generic `Record` object.

        :arg str name: Endpoint name.
        :arg obj model: The application model that
            contains unique Record objects.

        :Returns: Record (obj)
        """
        if model:
            name = name.title().replace("_", "")
            ret = getattr(model, name, Record)
        else:
            ret = Record
        return ret

    def all(self, limit=0, offset=None):
        """Queries the 'ListView' of a given endpoint.

        Returns all objects from an endpoint.

        :arg int,optional limit: Overrides the max page size on
            paginated returns.  This defines the number of records that will
            be returned with each query to the Netbox server.  The queries
            will be made as you iterate through the result set.
        :arg int,optional offset: Overrides the offset on paginated returns.

        :Returns: A :py:class:`.RecordSet` object.

        :Examples:

        >>> devices = list(nb.dcim.devices.all())
        >>> for device in devices:
        ...     print(device.name)
        ...
        test1-leaf1
        test1-leaf2
        test1-leaf3
        >>>
        
<<<<<<< HEAD
        If you want to iterate over the results multiple times then
        encapsulate them in a list like this:
        >>> devices = list(nb.dcim.devices.all())
        
        This will cause the entire result set
        to be fetched from the server.

=======
>>>>>>> a6b35127
        """
        if limit == 0 and offset is not None:
            raise ValueError("offset requires a positive limit value")
        req = Request(
            base="{}/".format(self.url),
            token=self.token,
            http_session=self.api.http_session,
            threading=self.api.threading,
            limit=limit,
            offset=offset,
        )

        return RecordSet(self, req)

    def get(self, *args, **kwargs):
        r"""Queries the DetailsView of a given endpoint.

        :arg int,optional key: id for the item to be
            retrieved.

        :arg str,optional \**kwargs: Accepts the same keyword args as
            filter(). Any search argument the endpoint accepts can
            be added as a keyword arg.

        :returns: A single :py:class:`.Record` object or None

        :raises ValueError: if kwarg search return more than one value.

        :Examples:

        Referencing with a kwarg that only returns one value.

        >>> nb.dcim.devices.get(name='test1-a3-tor1b')
        test1-a3-tor1b
        >>>

        Referencing with an id.

        >>> nb.dcim.devices.get(1)
        test1-edge1
        >>>
        
        Using multiple named arguments. For example, retriving the location when the location name is not unique and used in multiple sites.
        
        >>> nb.locations.get(site='site-1', name='Row 1')
        Row 1
        """

        try:
            key = args[0]
        except IndexError:
            key = None

        if not key:
            resp = self.filter(**kwargs)
            ret = next(resp, None)
            if not ret:
                return ret
            try:
                next(resp)
                raise ValueError(
                    "get() returned more than one result. "
                    "Check that the kwarg(s) passed are valid for this "
                    "endpoint or use filter() or all() instead."
                )
            except StopIteration:
                return ret

        req = Request(
            key=key,
            base=self.url,
            token=self.token,
            http_session=self.api.http_session,
        )
        try:
            return next(RecordSet(self, req), None)
        except RequestError as e:
            if e.req.status_code == 404:
                return None
            else:
                raise e

    def filter(self, *args, **kwargs):
        r"""Queries the 'ListView' of a given endpoint.

        Takes named arguments that match the usable filters on a
        given endpoint. If an argument is passed then it's used as a
        freeform search argument if the endpoint supports it.

        :arg str,optional \*args: Freeform search string that's
            accepted on given endpoint.
        :arg str,optional \**kwargs: Any search argument the
            endpoint accepts can be added as a keyword arg.
        :arg int,optional limit: Overrides the max page size on
            paginated returns.  This defines the number of records that will
            be returned with each query to the Netbox server.  The queries
            will be made as you iterate through the result set.
        :arg int,optional offset: Overrides the offset on paginated returns.

        :Returns: A :py:class:`.RecordSet` object.

        :Examples:

        To return a list of objects matching a named argument filter.

        >>> devices = nb.dcim.devices.filter(role='leaf-switch')
        >>> for device in devices:
        ...     print(device.name)
        ...
        test1-leaf1
        test1-leaf2
        test1-leaf3
        >>>
        
        >>> devices = nb.dcim.devices.filter(site='site-1')
        >>> for device in devices:
        ...     print(device.name)
        ...
        test1-a2-leaf1
        test2-a2-leaf2
        >>>
        
        If we want to filter by site, location, tenant, or fields which have a display name and a slug, the slug has to be used for filtering. 
        
        .. note::
        
          If a keyword argument is incorrect a `TypeError` will not be returned by pynetbox. 
          Instead, all records filtered up to the last correct keyword argument. For example, if we used `site="Site 1"` instead of `site=site-1` when using filter on  
          the devices endpoint, then pynetbox will return **all** devices across all sites instead of devices at Site 1.
        
            
        Using a freeform query along with a named argument.

        >>> devices = nb.dcim.devices.filter('a3', role='leaf-switch')
        >>> for device in devices:
        ...     print(device.name)
        ...
        test1-a3-leaf1
        test1-a3-leaf2
        >>>
        

        Chaining multiple named arguments.

        >>> devices = nb.dcim.devices.filter(role='leaf-switch', status=True)
        >>> for device in devices:
        ...     print(device.name)
        ...
        test1-leaf2
        >>>

        Passing a list as a named argument adds multiple filters of the
        same value.

        >>> devices = nb.dcim.devices.filter(role=['leaf-switch', 'spine-switch'])
        >>> for device in devices:
        ...     print(device.name)
        ...
        test1-a3-spine1
        test1-a3-spine2
        test1-a3-leaf1
        >>>

        To have the ability to iterate over the results multiple times then
        encapsulate them in a list.  This will cause the entire result set
        to be fetched from the server.

        >>> devices = list(nb.dcim.devices.filter(role='leaf-switch'))
        """

        if args:
            kwargs.update({"q": args[0]})

        if any(i in RESERVED_KWARGS for i in kwargs):
            raise ValueError(
                "A reserved kwarg was passed ({}). Please remove it "
                "and try again.".format(RESERVED_KWARGS)
            )
        limit = kwargs.pop("limit") if "limit" in kwargs else 0
        offset = kwargs.pop("offset") if "offset" in kwargs else None
        if limit == 0 and offset is not None:
            raise ValueError("offset requires a positive limit value")
        req = Request(
            filters=kwargs,
            base=self.url,
            token=self.token,
            http_session=self.api.http_session,
            threading=self.api.threading,
            limit=limit,
            offset=offset,
        )

        return RecordSet(self, req)

    def create(self, *args, **kwargs):
        r"""Creates an object on an endpoint.

        Allows for the creation of new objects on an endpoint. Named
        arguments are converted to json properties, and a single object
        is created. NetBox's bulk creation capabilities can be used by
        passing a list of dictionaries as the first argument.

        .. note:

            Any positional arguments will supercede named ones.

        :arg list \*args: A list of dictionaries containing the
            properties of the objects to be created.
        :arg str \**kwargs: key/value strings representing
            properties on a json object.

        :returns: A list or single :py:class:`.Record` object depending
            on whether a bulk creation was requested.

        :Examples:

        Creating an object on the `devices` endpoint:

        >>> device = netbox.dcim.devices.create(
        ...    name='test',
        ...    device_role=1,
        ... )
        >>>
        
        Creating an object on the 'devices' endpoint using `.get()` to get ids.
        
        >>> device = netbox.dcim.devices.create(
        ...     name = 'test1',
        ...     site = netbox.dcim.devices.get(name='site1').id,
        ...     location = netbox.dcim.locations.get(name='Row 1').id,
        ...     rack = netbox.dcim.racks.get(facility_id=1).id,
        ...     device_type = netbox.dcim.device_types.get(slug='server-type-1').id,
        ...     status='active',
        ...     )
        >>>

        Use bulk creation by passing a list of dictionaries:

        >>> nb.dcim.devices.create([
        ...     {
        ...         "name": "test1-core3",
        ...         "device_role": 3,
        ...         "site": 1,
        ...         "device_type": 1,
        ...         "status": 1
        ...     },
        ...     {
        ...         "name": "test1-core4",
        ...         "device_role": 3,
        ...         "site": 1,
        ...         "device_type": 1,
        ...         "status": 1
        ...     }
        ... ])
        
        Create a new device type.
        
        >>> device_type = netbox.dcim.devices.create(
        ...     manufacturer = netbox.dcim.manufacturers.get(name='manufacturer-name').id,
        ...     model = 'device-type-name',
        ...     slug = 'device-type-slug',
        ...     subdevice_role = 'child or parent', #optional field - requred if creating a device type to be used by child devices
        ...     u_height = unit_height, #can only equal 0 if the device type is for a child device - requires subdevice_role='child' if that is the case 
        ...     custom_fields = {'cf_1' : 'custom data 1'}
        ...     )

        Create a device bay and child device.
        
        >>> device_bay = netbox.dcim.device_bays.create(
        ...     device = netbox.dcim.devices.get(name='parent device').id, # device the device bay is located
        ...     name = 'Bay 1'
        ...     )
        >>> child_device = netbox.dcim.devices.create(
        ...     name = 'child device',
        ...     site = netbox.dcim.devices.get(name='test-site').id,
        ...     location = netbox.dcim.locations.get(name='row-1').id,
        ...     tenant = netbox.tenancy.tenants.get(name='tenant-1').id,
        ...     manufactuer = netbox.dcim.manufacturers.get(name='test-m').id,
        ...     rack = netbox.dcim.racks.get(name='Test Rack').id,
        ...     device_type = netbox.dcim.device.types.get(slug='test-server').id, #easier to get device_type id by search by its slug rather than by its name
        ...     )
        >>> get_device_bay = netbox.dcim.device_bays.get(name='Bay 1')
        >>> get_child_device = netbox.dcim.devices.get(name='child device')
        >>> get_device_bay.installed_device = get_child_device
        >>> get_device_bay.save()
        
        Create a network interface 
        
        >>> interface = netbox.dcim.interfaces.get(name="interface-test", device="test-device")
        >>> netbox_ip = netbox.ipam.ip_addresses.create(
        ... address = "ip-address",
        ... tenant = netbox.tenancy.tenants.get(name='tenant-1').id,
        ... tags = [{'name':'Tag 1'}],
        ... )
        >>> #assign IP Address to device's network interface
        >>> netbox_ip.assigned_object = interface
        >>> netbox_ip.assigned_object_id = interface.id
        >>> netbox_ip.assigned_object_type = 'dcim.interface'
        >>> # add dns name to IP Address (optional)
        >>> netbox_ip.dns_name = "test.dns.local"
        >>> # save changes to IP Address
        >>> netbox_ip.save()
        
        """

        req = Request(
            base=self.url,
            token=self.token,
            http_session=self.api.http_session,
        ).post(args[0] if args else kwargs)

        if isinstance(req, list):
            return [self.return_obj(i, self.api, self) for i in req]
        return self.return_obj(req, self.api, self)

    def update(self, objects):
        r"""Bulk updates existing objects on an endpoint.

        Allows for bulk updating of existing objects on an endpoint.
        Objects is a list whic contain either json/dicts or Record
        derived objects, which contain the updates to apply.
        If json/dicts are used, then the id of the object *must* be
        included

        :arg list objects: A list of dicts or Record.

        :returns: True if the update succeeded

        :Examples:

        Updating objects on the `devices` endpoint:

        >>> devices = nb.dcim.devices.update([
        ...    {'id': 1, 'name': 'test'},
        ...    {'id': 2, 'name': 'test2'},
        ... ])
        >>> devices
        [test2, test]
        >>>

        Use bulk update by passing a list of Records:

        >>> devices = list(nb.dcim.devices.filter())
        >>> devices
        [Device1, Device2, Device3]
        >>> for d in devices:
        ...     d.name = d.name+'-test'
        ...
        >>> nb.dcim.devices.update(devices)
        [Device1-test, Device2-test, Device3-test]
        >>>
        """
        series = []
        if not isinstance(objects, list):
            raise ValueError(
                "Objects passed must be list[dict|Record] - was " + type(objects)
            )
        for o in objects:
            if isinstance(o, Record):
                data = o.updates()
                if data:
                    data["id"] = o.id
                    series.append(data)
            elif isinstance(o, dict):
                if "id" not in o:
                    raise ValueError("id is missing from object: " + str(o))
                series.append(o)
            else:
                raise ValueError(
                    "Object passed must be dict|Record - was " + type(objects)
                )
        req = Request(
            base=self.url,
            token=self.token,
            http_session=self.api.http_session,
        ).patch(series)

        if isinstance(req, list):
            return [self.return_obj(i, self.api, self) for i in req]
        return self.return_obj(req, self.api, self)

    def delete(self, objects):
        r"""Bulk deletes objects on an endpoint.

        Allows for batch deletion of multiple objects from
        a single endpoint

        :arg list objects: A list of either ids or Records or
            a single RecordSet to delete.
        :returns: True if bulk DELETE operation was successful.

        :Examples:

        Deleting all `devices`:

        >>> netbox.dcim.devices.delete(netbox.dcim.devices.all(0))
        >>>

        Use bulk deletion by passing a list of ids:

        >>> netbox.dcim.devices.delete([2, 243, 431, 700])
        >>>

        Use bulk deletion to delete objects eg. when filtering
        on a `custom_field`:
        >>> netbox.dcim.devices.delete([
        >>>         d for d in netbox.dcim.devices.all(0) \
        >>>             if d.custom_fields.get('field', False)
        >>>     ])
        >>>
        """
        cleaned_ids = []
        if not isinstance(objects, list) and not isinstance(objects, RecordSet):
            raise ValueError(
                "objects must be list[str|int|Record]"
                "|RecordSet - was " + str(type(objects))
            )
        for o in objects:
            if isinstance(o, int):
                cleaned_ids.append(o)
            elif isinstance(o, str) and o.isnumeric():
                cleaned_ids.append(int(o))
            elif isinstance(o, Record):
                if not hasattr(o, "id"):
                    raise ValueError(
                        "Record from '"
                        + o.url
                        + "' does not have an id and cannot be bulk deleted"
                    )
                cleaned_ids.append(o.id)
            else:
                raise ValueError(
                    "Invalid object in list of objects to delete: " + str(type(o))
                )

        req = Request(
            base=self.url,
            token=self.token,
            http_session=self.api.http_session,
        )
        return True if req.delete(data=[{"id": i} for i in cleaned_ids]) else False

    def choices(self):
        """Returns all choices from the endpoint.

        The returned dict is also saved in the endpoint object (in
        ``_choices`` attribute) so that later calls will return the same data
        without recurring requests to NetBox. When using ``.choices()`` in
        long-running applications, consider restarting them whenever NetBox is
        upgraded, to prevent using stale choices data.

        :Returns: Dict containing the available choices.

        :Example:

        >>> from pprint import pprint
        >>> pprint(nb.ipam.ip_addresses.choices())
        {'role': [{'display_name': 'Loopback', 'value': 'loopback'},
                  {'display_name': 'Secondary', 'value': 'secondary'},
                  {'display_name': 'Anycast', 'value': 'anycast'},
                  {'display_name': 'VIP', 'value': 'vip'},
                  {'display_name': 'VRRP', 'value': 'vrrp'},
                  {'display_name': 'HSRP', 'value': 'hsrp'},
                  {'display_name': 'GLBP', 'value': 'glbp'},
                  {'display_name': 'CARP', 'value': 'carp'}],
         'status': [{'display_name': 'Active', 'value': 'active'},
                    {'display_name': 'Reserved', 'value': 'reserved'},
                    {'display_name': 'Deprecated', 'value': 'deprecated'},
                    {'display_name': 'DHCP', 'value': 'dhcp'},
                    {'display_name': 'SLAAC', 'value': 'slaac'}]}
        >>>
        """
        if self._choices:
            return self._choices

        req = Request(
            base=self.url,
            token=self.api.token,
            http_session=self.api.http_session,
        ).options()
        try:
            post_data = req["actions"]["POST"]
        except KeyError:
            raise ValueError(
                "Unexpected format in the OPTIONS response at {}".format(self.url)
            )
        self._choices = {}
        for prop in post_data:
            if "choices" in post_data[prop]:
                self._choices[prop] = post_data[prop]["choices"]

        return self._choices

    def count(self, *args, **kwargs):
        r"""Returns the count of objects in a query.

        Takes named arguments that match the usable filters on a
        given endpoint. If an argument is passed then it's used as a
        freeform search argument if the endpoint supports it. If no
        arguments are passed the count for all objects on an endpoint
        are returned.

        :arg str,optional \*args: Freeform search string that's
            accepted on given endpoint.
        :arg str,optional \**kwargs: Any search argument the
            endpoint accepts can be added as a keyword arg.

        :Returns: Integer with count of objects returns by query.

        :Examples:

        To return a count of objects matching a named argument filter.

        >>> nb.dcim.devices.count(site='tst1')
        5827
        >>>

        To return a count of objects on an entire endpoint.

        >>> nb.dcim.devices.count()
        87382
        >>>
        """

        if args:
            kwargs.update({"q": args[0]})

        if any(i in RESERVED_KWARGS for i in kwargs):
            raise ValueError(
                "A reserved {} kwarg was passed. Please remove it "
                "try again.".format(RESERVED_KWARGS)
            )

        ret = Request(
            filters=kwargs,
            base=self.url,
            token=self.token,
            http_session=self.api.http_session,
        )

        return ret.get_count()


class DetailEndpoint:
    """Enables read/write operations on detail endpoints.

    Endpoints like ``available-ips`` that are detail routes off
    traditional endpoints are handled with this class.
    """

    def __init__(self, parent_obj, name, custom_return=None):
        self.parent_obj = parent_obj
        self.custom_return = custom_return
        self.url = "{}/{}/{}/".format(parent_obj.endpoint.url, parent_obj.id, name)
        self.request_kwargs = dict(
            base=self.url,
            token=parent_obj.api.token,
            http_session=parent_obj.api.http_session,
        )

    def list(self, **kwargs):
        r"""The view operation for a detail endpoint

        Returns the response from NetBox for a detail endpoint.

        :args \**kwargs: key/value pairs that get converted into url
            parameters when passed to the endpoint.
            E.g. ``.list(method='get_facts')`` would be converted to
            ``.../?method=get_facts``.

        :returns: A :py:class:`.Record` object or list of :py:class:`.Record` objects created
            from data retrieved from NetBox.
        """
        req = Request(**self.request_kwargs).get(add_params=kwargs)

        if self.custom_return:
            return [
                self.custom_return(
                    i, self.parent_obj.endpoint.api, self.parent_obj.endpoint
                )
                for i in req
            ]
        return req

    def create(self, data=None):
        """The write operation for a detail endpoint.

        Creates objects on a detail endpoint in NetBox.

        :arg dict/list,optional data: A dictionary containing the
            key/value pair of the items you're creating on the parent
            object. Defaults to empty dict which will create a single
            item with default values.

        :returns: A :py:class:`.Record` object or list of :py:class:`.Record` objects created
            from data created in NetBox.
        """
        data = data or {}
        req = Request(**self.request_kwargs).post(data)
        if self.custom_return:
            if isinstance(req, list):
                return [
                    self.custom_return(
                        req_item, self.parent_obj.endpoint.api, self.parent_obj.endpoint
                    )
                    for req_item in req
                ]
            else:
                return self.custom_return(
                    req, self.parent_obj.endpoint.api, self.parent_obj.endpoint
                )
        return req


class RODetailEndpoint(DetailEndpoint):
    def create(self, data):
        raise NotImplementedError("Writes are not supported for this endpoint.")<|MERGE_RESOLUTION|>--- conflicted
+++ resolved
@@ -96,7 +96,6 @@
         test1-leaf3
         >>>
         
-<<<<<<< HEAD
         If you want to iterate over the results multiple times then
         encapsulate them in a list like this:
         >>> devices = list(nb.dcim.devices.all())
@@ -104,8 +103,6 @@
         This will cause the entire result set
         to be fetched from the server.
 
-=======
->>>>>>> a6b35127
         """
         if limit == 0 and offset is not None:
             raise ValueError("offset requires a positive limit value")
@@ -147,9 +144,9 @@
         >>> nb.dcim.devices.get(1)
         test1-edge1
         >>>
-        
+
         Using multiple named arguments. For example, retriving the location when the location name is not unique and used in multiple sites.
-        
+
         >>> nb.locations.get(site='site-1', name='Row 1')
         Row 1
         """
@@ -219,7 +216,7 @@
         test1-leaf2
         test1-leaf3
         >>>
-        
+
         >>> devices = nb.dcim.devices.filter(site='site-1')
         >>> for device in devices:
         ...     print(device.name)
@@ -227,16 +224,16 @@
         test1-a2-leaf1
         test2-a2-leaf2
         >>>
-        
-        If we want to filter by site, location, tenant, or fields which have a display name and a slug, the slug has to be used for filtering. 
-        
+
+        If we want to filter by site, location, tenant, or fields which have a display name and a slug, the slug has to be used for filtering.
+
         .. note::
-        
-          If a keyword argument is incorrect a `TypeError` will not be returned by pynetbox. 
-          Instead, all records filtered up to the last correct keyword argument. For example, if we used `site="Site 1"` instead of `site=site-1` when using filter on  
+
+          If a keyword argument is incorrect a `TypeError` will not be returned by pynetbox.
+          Instead, all records filtered up to the last correct keyword argument. For example, if we used `site="Site 1"` instead of `site=site-1` when using filter on
           the devices endpoint, then pynetbox will return **all** devices across all sites instead of devices at Site 1.
-        
-            
+
+
         Using a freeform query along with a named argument.
 
         >>> devices = nb.dcim.devices.filter('a3', role='leaf-switch')
@@ -246,7 +243,7 @@
         test1-a3-leaf1
         test1-a3-leaf2
         >>>
-        
+
 
         Chaining multiple named arguments.
 
@@ -329,9 +326,9 @@
         ...    device_role=1,
         ... )
         >>>
-        
+
         Creating an object on the 'devices' endpoint using `.get()` to get ids.
-        
+
         >>> device = netbox.dcim.devices.create(
         ...     name = 'test1',
         ...     site = netbox.dcim.devices.get(name='site1').id,
@@ -360,20 +357,20 @@
         ...         "status": 1
         ...     }
         ... ])
-        
+
         Create a new device type.
-        
+
         >>> device_type = netbox.dcim.devices.create(
         ...     manufacturer = netbox.dcim.manufacturers.get(name='manufacturer-name').id,
         ...     model = 'device-type-name',
         ...     slug = 'device-type-slug',
         ...     subdevice_role = 'child or parent', #optional field - requred if creating a device type to be used by child devices
-        ...     u_height = unit_height, #can only equal 0 if the device type is for a child device - requires subdevice_role='child' if that is the case 
+        ...     u_height = unit_height, #can only equal 0 if the device type is for a child device - requires subdevice_role='child' if that is the case
         ...     custom_fields = {'cf_1' : 'custom data 1'}
         ...     )
 
         Create a device bay and child device.
-        
+
         >>> device_bay = netbox.dcim.device_bays.create(
         ...     device = netbox.dcim.devices.get(name='parent device').id, # device the device bay is located
         ...     name = 'Bay 1'
@@ -391,9 +388,9 @@
         >>> get_child_device = netbox.dcim.devices.get(name='child device')
         >>> get_device_bay.installed_device = get_child_device
         >>> get_device_bay.save()
-        
-        Create a network interface 
-        
+
+        Create a network interface
+
         >>> interface = netbox.dcim.interfaces.get(name="interface-test", device="test-device")
         >>> netbox_ip = netbox.ipam.ip_addresses.create(
         ... address = "ip-address",
@@ -408,7 +405,7 @@
         >>> netbox_ip.dns_name = "test.dns.local"
         >>> # save changes to IP Address
         >>> netbox_ip.save()
-        
+
         """
 
         req = Request(
