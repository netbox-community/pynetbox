---
name: 🐛 Bug Report
description: Report a reproducible bug in the current release of pynetbox
labels: ["type: bug", "status: needs triage"]
body:
  - type: markdown
    attributes:
      value: >
        **NOTE:** This form is only for reporting _reproducible bugs_ in a current pynetbox release.
  - type: input
    attributes:
      label: pynetbox version
      description: What version of pynetbox are you currently running?
<<<<<<< HEAD
      placeholder: v7.4.0
=======
      placeholder: v7.4.1
>>>>>>> dbb2e6b4
    validations:
      required: true
  - type: input
    attributes:
      label: NetBox version
      description: What version of NetBox are you currently running?
      placeholder: v4.0.8
    validations:
      required: true
  - type: dropdown
    attributes:
      label: Python version
      description: What version of Python are you currently running?
      options:
        - "3.10"
        - "3.11"
        - "3.12"
    validations:
      required: true
  - type: textarea
    attributes:
      label: Steps to Reproduce
      description: >
        Please provide a minimal working example to demonstrate the bug. Begin with the 
        initialization of any necessary database objects and clearly enumerate each 
        operation carried out. Ensure that your example is as concise as possible 
        while adequately illustrating the issue. For example:
        ```python
        >>> import pynetbox
        >>> nb = pynebox.api('https://netbox.example.com', token='my-token')
        
        ```
        Note: **do not utilize the demo instance** for replicating suspected bugs, 
        as its data is subject to change or removal at any time.
        
        _Please refrain from including any confidential or sensitive 
        information in your example._
    validations:
      required: true
  - type: textarea
    attributes:
      label: Expected Behavior
      description: What did you expect to happen?
      placeholder: The script should execute without raising any errors or exceptions
    validations:
      required: true
  - type: textarea
    attributes:
      label: Observed Behavior
      description: What happened instead?
      placeholder: A TypeError exception was raised
    validations:
      required: true<|MERGE_RESOLUTION|>--- conflicted
+++ resolved
@@ -11,18 +11,14 @@
     attributes:
       label: pynetbox version
       description: What version of pynetbox are you currently running?
-<<<<<<< HEAD
-      placeholder: v7.4.0
-=======
       placeholder: v7.4.1
->>>>>>> dbb2e6b4
     validations:
       required: true
   - type: input
     attributes:
       label: NetBox version
       description: What version of NetBox are you currently running?
-      placeholder: v4.0.8
+      placeholder: v4.3.0
     validations:
       required: true
   - type: dropdown
